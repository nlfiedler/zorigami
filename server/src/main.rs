--- conflicted
+++ resolved
@@ -1,9 +1,5 @@
 //
-<<<<<<< HEAD
-// Copyright (c) 2024 Nathan Fiedler
-=======
 // Copyright (c) 2025 Nathan Fiedler
->>>>>>> c6483f53
 //
 
 //! The main application binary that starts the web server and spawns the
